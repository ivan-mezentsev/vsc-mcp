import { Server } from '@modelcontextprotocol/sdk/server/index.js';
import { McpServer, ToolCallback } from '@modelcontextprotocol/sdk/server/mcp.js';
<<<<<<< HEAD
import { CallToolRequestSchema, CallToolResult, ErrorCode, ListResourcesRequestSchema, ListToolsRequestSchema, ListToolsResult, McpError, ReadResourceRequestSchema, Tool } from '@modelcontextprotocol/sdk/types.js';
=======
import { RequestHandlerExtra } from '@modelcontextprotocol/sdk/shared/protocol';
import { CallToolRequestSchema, CallToolResult, ErrorCode, ListResourcesRequestSchema, ListToolsRequestSchema, ListToolsResult, McpError, ReadResourceRequestSchema, Tool, ServerRequest, ServerNotification } from '@modelcontextprotocol/sdk/types.js';
>>>>>>> 40f1a1ec
import dedent from 'dedent';
import * as vscode from 'vscode';
import { DiagnosticSeverity } from 'vscode';
import { AnyZodObject, z, ZodRawShape } from 'zod';
import { zodToJsonSchema } from "zod-to-json-schema";
import packageJson from '../package.json';
import { codeCheckerTool } from './tools/code_checker';
import {
  listDebugSessions,
  listDebugSessionsSchema,
  startDebugSession,
  startDebugSessionSchema,
  stopDebugSession,
  stopDebugSessionSchema,
} from './tools/debug_tools';
import { executeCommandSchema, executeCommandToolHandler } from './tools/execute_command';
import { executeVSCodeCommandSchema, executeVSCodeCommandToolHandler } from './tools/execute_vscode_command';
import { focusEditorTool } from './tools/focus_editor';
import { getTerminalOutputSchema, getTerminalOutputToolHandler } from './tools/get_terminal_output';
import { listDirectorySchema, listDirectoryTool } from './tools/list_directory';
import { listVSCodeCommandsSchema, listVSCodeCommandsToolHandler } from './tools/list_vscode_commands';
import { previewUrlSchema, previewUrlToolHandler } from './tools/preview_url';
import { registerExternalTools } from './tools/register_external_tools';
import { textEditorSchema, textEditorTool } from './tools/text_editor';

export const extensionName = 'vscode-mcp-server';
export const extensionDisplayName = 'VSCode MCP Server';

/**
 * Transform JSON Schema to draft 2020-12
 * This is needed because zod-to-json-schema generates draft-07 schemas
 */
function toJsonSchema2020(schema: any): any {
  return {
    ...schema,
    $schema: 'https://json-schema.org/draft/2020-12/schema',
    // Remove additionalProperties: false as it can cause issues with Claude Code
    additionalProperties: undefined
  };
}

interface RegisteredTool {
  description?: string;
  inputZodSchema?: AnyZodObject;
  inputSchema?: Tool['inputSchema'];
  callback: ToolCallback<undefined | ZodRawShape>;
};

export class ToolRegistry {
  private _registeredTools: { [name: string]: RegisteredTool } = {};
  private _toolHandlersInitialized = false;
  constructor(readonly server: Server) { }
  toolWithRawInputSchema(
    name: string,
    description: string,
    inputSchema: Tool['inputSchema'],
<<<<<<< HEAD
    cb: (args: unknown, extra: any) => ReturnType<ToolCallback<any>>,
=======
    cb: (args: unknown, extra: RequestHandlerExtra<ServerRequest, ServerNotification>) => ReturnType<ToolCallback<any>>,
>>>>>>> 40f1a1ec
  ) {
    if (this._registeredTools[name]) {
      throw new Error(`Tool ${name} is already registered`);
    }

    this._registeredTools[name] = {
      description,
      inputSchema,
      callback: cb,
    };

    this.#setToolRequestHandlers();
  }
  tool<Args extends ZodRawShape>(
    name: string,
    description: string,
    paramsSchema: Args,
    cb: ToolCallback<Args>,
  ) {
    if (this._registeredTools[name]) {
      throw new Error(`Tool ${name} is already registered`);
    }

    this._registeredTools[name] = {
      description,
      inputZodSchema:
        paramsSchema === undefined ? undefined : z.object(paramsSchema),
      callback: cb,
    };

    this.#setToolRequestHandlers();
  }
  #setToolRequestHandlers() {
    if (this._toolHandlersInitialized) {
      return;
    }

    this.server.assertCanSetRequestHandler(
      ListToolsRequestSchema.shape.method.value,
    );
    this.server.assertCanSetRequestHandler(
      CallToolRequestSchema.shape.method.value,
    );

    this.server.registerCapabilities({
      tools: {},
    });

    this.server.setRequestHandler(ListToolsRequestSchema, (): ListToolsResult => ({
      tools: Object.entries(this._registeredTools).map(([name, tool]): Tool => {
        let inputSchema: Tool['inputSchema'];
        
        if (tool.inputSchema) {
          inputSchema = tool.inputSchema;
        } else if (tool.inputZodSchema) {
          const generatedSchema = zodToJsonSchema(tool.inputZodSchema, {
            strictUnions: true,
          });
          inputSchema = toJsonSchema2020(generatedSchema) as Tool['inputSchema'];
        } else {
          inputSchema = toJsonSchema2020({ type: "object" }) as Tool['inputSchema'];
        }
        
        return {
          name,
          description: tool.description,
          inputSchema,
        };
      }),
    }));

    this.server.setRequestHandler(
      CallToolRequestSchema,
      async (request, extra): Promise<CallToolResult> => {
        const tool = this._registeredTools[request.params.name];
        if (!tool) {
          throw new McpError(
            ErrorCode.InvalidParams,
            `Tool ${request.params.name} not found`,
          );
        }

        if (tool.inputSchema) {
          // Skip validation because raw inputschema tool is used by another tool provider
          const args = request.params.arguments;
<<<<<<< HEAD
          const cb = tool.callback as (args: unknown, extra: any) => ReturnType<ToolCallback<any>>;
=======
          const cb = tool.callback as (args: unknown, extra: RequestHandlerExtra<ServerRequest, ServerNotification>) => ReturnType<ToolCallback<any>>;
>>>>>>> 40f1a1ec
          return await Promise.resolve(cb(args, extra));
        } else if (tool.inputZodSchema) {
          const parseResult = await tool.inputZodSchema.safeParseAsync(
            request.params.arguments,
          );
          if (!parseResult.success) {
            throw new McpError(
              ErrorCode.InvalidParams,
              `Invalid arguments for tool ${request.params.name}: ${parseResult.error.message}`,
            );
          }

          const args = parseResult.data;
          const cb = tool.callback as ToolCallback<ZodRawShape>;
          try {
            return await Promise.resolve(cb(args, extra));
          } catch (error) {
            return {
              content: [
                {
                  type: "text",
                  text: error instanceof Error ? error.message : String(error),
                },
              ],
              isError: true,
            };
          }
        } else {
          const cb = tool.callback as ToolCallback<undefined>;
          try {
            return await Promise.resolve(cb(extra));
          } catch (error) {
            return {
              content: [
                {
                  type: "text",
                  text: error instanceof Error ? error.message : String(error),
                },
              ],
              isError: true,
            };
          }
        }
      },
    );

    this._toolHandlersInitialized = true;
  }
}

export function createMcpServer(_outputChannel: vscode.OutputChannel): McpServer {
  const mcpServer = new McpServer({
    name: extensionName,
    version: packageJson.version,
  }, {
    capabilities: {
      resources: {},
      tools: {},
    },
  });

  const toolRegistry = new ToolRegistry(mcpServer.server);

  // Register tools
  registerTools(toolRegistry);
  // Register resource handlers
  registerResourceHandlers(mcpServer);

  return mcpServer;
}

function registerTools(mcpServer: ToolRegistry) {
  // Register the "execute_command" tool
  mcpServer.tool(
    'execute_command',
    dedent`
      Execute a command in a VSCode integrated terminal with proper shell integration.
      This tool provides detailed output and exit status information, and supports:
      - Custom working directory
      - Shell integration for reliable output capture
      - Output compression for large outputs
      - Detailed exit status reporting
      - Flag for potentially destructive commands (modifySomething: false to skip confirmation for read-only commands)

      When running commands that might prompt for user input, include appropriate flags like '-y' or '--yes'
      to prevent interactive prompts from blocking execution.
    `.trim(),
    executeCommandSchema.shape,
    async (params) => {
      const result = await executeCommandToolHandler(params);
      return {
        content: result.content.map(item => ({
          ...item,
          type: 'text' as const,
        })),
        isError: result.isError,
      };
    }
  );

  // Register the "code_checker" tool
  mcpServer.tool(
    'code_checker',
    dedent`
      Retrieve diagnostics from VSCode's language services for the active workspace.
      Use this tool after making changes to any code in the filesystem to ensure no new
      errors were introduced, or when requested by the user.
    `.trim(),
    {
      severityLevel: z
        .enum(['Error', 'Warning', 'Information', 'Hint'])
        .default('Warning')
        .describe("Minimum severity level for checking issues: 'Error', 'Warning', 'Information', or 'Hint'."),
    },
    async (params: { severityLevel?: 'Error' | 'Warning' | 'Information' | 'Hint' }) => {
      const severityLevel = params.severityLevel
        ? DiagnosticSeverity[params.severityLevel]
        : DiagnosticSeverity.Warning;
      const result = codeCheckerTool(severityLevel);
      return {
        ...result,
        content: result.content.map((c) => ({
          ...c,
          text: typeof c.text === 'string' ? c.text : String(c.text),
          type: 'text',
        })),
      };
    },
  );

  // Register 'focus_editor' tool
  mcpServer.tool(
    'focus_editor',
    dedent`
      Open the specified file in the VSCode editor and navigate to a specific line and column.
      Use this tool to bring a file into focus and position the editor's cursor where desired.
      Note: This tool operates on the editor visual environment so that the user can see the file. It does not return the file contents in the tool call result.
    `.trim(),
    {
      filePath: z.string().describe('The absolute path to the file to focus in the editor.'),
      line: z.number().int().min(0).default(0).describe('The line number to navigate to (default: 0).'),
      column: z.number().int().min(0).default(0).describe('The column position to navigate to (default: 0).'),
      startLine: z.number().int().min(0).optional().describe('The starting line number for highlighting.'),
      startColumn: z.number().int().min(0).optional().describe('The starting column number for highlighting.'),
      endLine: z.number().int().min(0).optional().describe('The ending line number for highlighting.'),
      endColumn: z.number().int().min(0).optional().describe('The ending column number for highlighting.'),
    },
    async (params: { filePath: string; line?: number; column?: number }) => {
      const result = await focusEditorTool(params);
      return result;
    },
  );

  // Register debug tools
  mcpServer.tool(
    'list_debug_sessions',
    'List all active debug sessions in the workspace.',
    listDebugSessionsSchema.shape,
    async () => {
      const result = listDebugSessions();
      return {
        ...result,
        content: result.content.map((item) => ({ type: 'text', text: JSON.stringify(item.json) })),
      };
    },
  );

  mcpServer.tool(
    'start_debug_session',
    'Start a new debug session with the provided configuration.',
    startDebugSessionSchema.shape,
    async (params) => {
      const result = await startDebugSession(params);
      return {
        ...result,
        content: result.content.map((item) => ({
          ...item,
          type: 'text' as const,
        })),
      };
    },
  );

  mcpServer.tool(
    'restart_debug_session',
    'Restart a debug session by stopping it and then starting it with the provided configuration.',
    startDebugSessionSchema.shape,
    async (params) => {
      await stopDebugSession({ sessionName: params.configuration.name });
      const result = await startDebugSession(params);
      return {
        ...result,
        content: result.content.map((item) => ({
          ...item,
          type: 'text' as const,
        })),
      };
    },
  );

  mcpServer.tool(
    'stop_debug_session',
    'Stop all debug sessions that match the provided session name.',
    stopDebugSessionSchema.shape,
    async (params) => {
      const result = await stopDebugSession(params);
      return {
        ...result,
        content: result.content.map((item) => ({
          ...item,
          type: 'text' as const,
        })),
      };
    },
  );

  // Register text editor tool
  mcpServer.tool(
    'text_editor',
    dedent`
      A text editor tool that provides file manipulation capabilities using VSCode's native APIs:
      - view: Read file contents with optional line range
      - str_replace: Replace text in file
      - create: Create new file
      - insert: Insert text at specific line
      - undo_edit: Restore from backup

      Code Editing Tips:
      - VSCode may automatically prune unused imports when saving. To prevent this, make sure the imported type is
        actually used in your code before adding the import.
    `.trim(),
    textEditorSchema.shape,
    async (params) => {
      const result = await textEditorTool(params);
      return {
        content: result.content.map(item => ({
          ...item,
          type: 'text' as const,
        })),
        isError: result.isError,
      };
    }
  );

  // Register list directory tool
  mcpServer.tool(
    'list_directory',
    dedent`
      List directory contents in a tree format, respecting .gitignore patterns.
      Shows files and directories with proper indentation and icons.
      Useful for exploring workspace structure while excluding ignored files.
    `.trim(),
    listDirectorySchema.shape,
    async (params) => {
      const result = await listDirectoryTool(params);
      return {
        content: result.content.map(item => ({
          ...item,
          type: 'text' as const,
        })),
        isError: result.isError,
      };
    }
  );

  // Register get terminal output tool
  mcpServer.tool(
    'get_terminal_output',
    dedent`
      Retrieve the output from a specific terminal by its ID.
      This tool allows you to check the current or historical output of a terminal,
      which is particularly useful when working with long-running commands or
      commands started in background mode with the execute_command tool.
    `.trim(),
    getTerminalOutputSchema.shape,
    async (params: z.infer<typeof getTerminalOutputSchema>) => {
      const result = await getTerminalOutputToolHandler(params);
      return {
        content: result.content.map(item => ({
          ...item,
          type: 'text' as const,
        })),
        isError: result.isError,
      };
    }
  );

  // Register list vscode commands tool
  mcpServer.tool(
    'list_vscode_commands',
    dedent`
      List available VSCode commands with optional filtering.
      This tool returns a list of command IDs that can be executed with the execute_vscode_command tool.
      Use it to discover available commands or find specific commands by keyword.
    `.trim(),
    listVSCodeCommandsSchema.shape,
    async (params: z.infer<typeof listVSCodeCommandsSchema>) => {
      const result = await listVSCodeCommandsToolHandler(params);
      return {
        content: result.content.map((item) => ({
          ...item,
          type: 'text' as const,
        })),
        isError: result.isError,
      };
    }
  );

  // Register execute vscode command tool
  mcpServer.tool(
    'execute_vscode_command',
    dedent`
      Execute any VSCode command by its command ID.
      This tool allows direct access to VSCode's command API, enabling actions like opening views,
      triggering built-in functionality, or invoking extension commands.
      Use list_vscode_commands tool first to discover available commands.
    `.trim(),
    executeVSCodeCommandSchema.shape,
    async (params: z.infer<typeof executeVSCodeCommandSchema>) => {
      const result = await executeVSCodeCommandToolHandler(params);
      return {
        content: result.content.map((item) => ({
          ...item,
          type: 'text' as const,
        })),
        isError: result.isError,
      };
    }
  );

  // Register preview url tool
  mcpServer.tool(
    'preview_url',
    dedent`
      Open a URL in VSCode's built-in simple browser, beside the current editor.
      This tool provides a convenient way to preview web content directly within VSCode,
      without switching to an external browser.

      This tool only accepts valid URLs starting with http:// or https:// protocols.
      Local file paths are not supported.

      This is particularly useful after starting development servers in background mode.

      Example workflow:
      1. Start a Vite dev server in background mode:
         execute_command: { "command": "npm run dev", "background": true }
      2. Preview the local development server:
         preview_url: { "url": "http://localhost:5173", "title": "TODO App" }
    `.trim(),
    previewUrlSchema.shape,
    async (params: z.infer<typeof previewUrlSchema>) => {
      const result = await previewUrlToolHandler(params);
      return {
        content: result.content.map((item) => ({
          ...item,
          type: 'text' as const,
        })),
        isError: result.isError,
      };
    }
  );

  // Register all external tools
  registerExternalTools(mcpServer);
}

function registerResourceHandlers(mcpServer: McpServer) {
  mcpServer.server.setRequestHandler(ListResourcesRequestSchema, async () => {
    const documents = vscode.workspace.textDocuments;
    const workspaceRoot = vscode.workspace.workspaceFolders?.[0]?.uri.fsPath;

    return {
      resources: documents.map((doc) => ({
        uri: `vscode://${doc.uri.fsPath}`,
        mimeType: doc.languageId ? `text/${doc.languageId}` : "text/plain",
        name: `Currently Open in Editor: ${doc.fileName}`,
        description: dedent`
          This is one of the currently open files in the editor.
          Language: ${doc.languageId || 'plain text'}
          Line count: ${doc.lineCount}
          Note: This list only shows files that are currently open in the editor.
          There may be more files in the workspace at ${workspaceRoot || 'the current workspace'}.
        `.trim(),
      })),
    };
  });

  mcpServer.server.setRequestHandler(ReadResourceRequestSchema, async (request) => {
    const resourceUrl = new URL(request.params.uri);
    const filePath = resourceUrl.pathname.replace(/^\//, '');

    const documents = vscode.workspace.textDocuments;
    const document = documents.find(doc => doc.uri.fsPath === filePath);

    if (!document) {
      throw new Error("File not found or not open in editor");
    }

    return {
      contents: [
        {
          uri: request.params.uri,
          mimeType: document.languageId ? `text/${document.languageId}` : "text/plain",
          text: document.getText(),
        },
      ],
    };
  });
}

// interface Tool<Args extends ZodRawShape> {
//   name: string;
//   description: string;
//   paramsSchema: Args;
//   cb: ToolCallback<Args>;
// }
//
// export class McpServerHelper {
//   tools: Tool<any>[] = [];
//   tool<Args extends ZodRawShape>(name: string, description: string, paramsSchema: Args, cb: ToolCallback<Args>) {
//     this.tools.push({ name, description, paramsSchema, cb });
//   }
// }<|MERGE_RESOLUTION|>--- conflicted
+++ resolved
@@ -1,11 +1,7 @@
 import { Server } from '@modelcontextprotocol/sdk/server/index.js';
 import { McpServer, ToolCallback } from '@modelcontextprotocol/sdk/server/mcp.js';
-<<<<<<< HEAD
-import { CallToolRequestSchema, CallToolResult, ErrorCode, ListResourcesRequestSchema, ListToolsRequestSchema, ListToolsResult, McpError, ReadResourceRequestSchema, Tool } from '@modelcontextprotocol/sdk/types.js';
-=======
 import { RequestHandlerExtra } from '@modelcontextprotocol/sdk/shared/protocol';
 import { CallToolRequestSchema, CallToolResult, ErrorCode, ListResourcesRequestSchema, ListToolsRequestSchema, ListToolsResult, McpError, ReadResourceRequestSchema, Tool, ServerRequest, ServerNotification } from '@modelcontextprotocol/sdk/types.js';
->>>>>>> 40f1a1ec
 import dedent from 'dedent';
 import * as vscode from 'vscode';
 import { DiagnosticSeverity } from 'vscode';
@@ -62,11 +58,7 @@
     name: string,
     description: string,
     inputSchema: Tool['inputSchema'],
-<<<<<<< HEAD
-    cb: (args: unknown, extra: any) => ReturnType<ToolCallback<any>>,
-=======
     cb: (args: unknown, extra: RequestHandlerExtra<ServerRequest, ServerNotification>) => ReturnType<ToolCallback<any>>,
->>>>>>> 40f1a1ec
   ) {
     if (this._registeredTools[name]) {
       throw new Error(`Tool ${name} is already registered`);
@@ -152,11 +144,7 @@
         if (tool.inputSchema) {
           // Skip validation because raw inputschema tool is used by another tool provider
           const args = request.params.arguments;
-<<<<<<< HEAD
-          const cb = tool.callback as (args: unknown, extra: any) => ReturnType<ToolCallback<any>>;
-=======
           const cb = tool.callback as (args: unknown, extra: RequestHandlerExtra<ServerRequest, ServerNotification>) => ReturnType<ToolCallback<any>>;
->>>>>>> 40f1a1ec
           return await Promise.resolve(cb(args, extra));
         } else if (tool.inputZodSchema) {
           const parseResult = await tool.inputZodSchema.safeParseAsync(
